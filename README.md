--- conflicted
+++ resolved
@@ -242,32 +242,7 @@
 
 ## 📖 Usage Guide
 
-<<<<<<< HEAD
 ### Initial Setup
-=======
-**ภาษาไทย:**
-
-1. **สร้างฐานข้อมูล**: รัน migration และ seed ข้อมูลตัวอย่าง
-   ```bash
-   pnpm db:deploy        # ใช้ migrations
-   pnpm db:seed:clean    # เติมข้อมูลตัวอย่าง (ล้างข้อมูลเก่า)
-   # OR
-   pnpm db:seed          # สร้างแค่ admin (ปลอดภัย - ไม่ลบข้อมูล)
-   ```
-   📚 ดูรายละเอียด: [docs/SEED_SAFETY_GUIDE.md](docs/SEED_SAFETY_GUIDE.md)
-
-2. **เข้าสู่ระบบ**: 
-   - **Admin**: `admin@school.local` / `admin123` (เปลี่ยนรหัสผ่านในระบบจริง!)
-   - **Google OAuth**: ยืนยันตัวตนด้วยบัญชี Google (เฉพาะผู้ดูแลระบบ/ครู)
-
-3. **ตั้งค่าตาราง**:
-   - เลือกปีการศึกษาและภาคเรียน
-   - กำหนดจำนวนคาบต่อวัน
-   - กำหนดระยะเวลาคาบเรียนและเวลาพัก
-   - กำหนดวันเรียนในสัปดาห์
-
-**English:**
->>>>>>> 745cc834
 
 1. **Setup Database**: Run migrations and seed sample data
    ```bash
@@ -288,9 +263,6 @@
    - Define class duration and break times
    - Configure school days
 
-<<<<<<< HEAD
-### Data Management
-=======
 ### 🌐 Production Setup (Vercel)
 
 **Seeding Production Database:**
@@ -334,7 +306,6 @@
    - ระบุวิชาบังคับและวิชาเลือก
 
 **English:**
->>>>>>> 745cc834
 
 1. **Add Basic Data**:
    - Teachers (name, department)
