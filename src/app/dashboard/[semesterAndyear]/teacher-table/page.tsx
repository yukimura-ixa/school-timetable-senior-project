"use client";
import { useParams } from "next/navigation";
import React, { useMemo, useRef, useState } from "react";
import useSWR from "swr";
import { useReactToPrint } from "react-to-print";

import Loading from "@/app/loading";
import PrimaryButton from "@/components/elements/static/PrimaryButton";
import ErrorState from "@/components/elements/static/ErrorState";
import { fetcher } from "@/libs/axios";

import TimeSlot from "./component/Timeslot";
import SelectTeacher from "./component/SelectTeacher";
import { ExportTeacherTable } from "../all-timeslot/functions/ExportTeacherTable";
import { createTimeSlotTableData } from "../shared/timeSlot";

interface Teacher {
  Prefix?: string;
  Firstname?: string;
  Lastname?: string;
}

const formatTeacherName = (teacher?: Teacher) => {
  if (!teacher) {
    return "";
  }

  const prefix = teacher.Prefix ?? "";
  const firstname = teacher.Firstname ?? "";
  const lastname = teacher.Lastname ?? "";

  return `${prefix}${firstname}${firstname && lastname ? " " : ""}${lastname}`.trim();
};

function TeacherTablePage() {
  const params = useParams();
  const [semester, academicYear] = (params.semesterAndyear as string).split("-");
  const [selectedTeacherId, setSelectedTeacherId] = useState<number | null>(null);

  const {
    data: timeslotResponse,
    error: timeslotError,
    isLoading: isTimeslotLoading,
    isValidating: isTimeslotValidating,
  } = useSWR(
    `/timeslot?AcademicYear=${academicYear}&Semester=SEMESTER_${semester}`,
    fetcher,
    { revalidateOnFocus: false },
  );

  const {
    data: classDataResponse,
    error: classError,
    isLoading: isClassLoading,
    isValidating: isClassValidating,
  } = useSWR(
    () =>
      selectedTeacherId
        ? `/class?AcademicYear=${academicYear}&Semester=SEMESTER_${semester}&TeacherID=${selectedTeacherId}`
        : null,
    fetcher,
    {
      revalidateOnFocus: false,
      keepPreviousData: true,
    },
  );

  const {
    data: teacherResponse,
    error: teacherError,
    isLoading: isTeacherLoading,
    isValidating: isTeacherValidating,
  } = useSWR(
    () =>
      selectedTeacherId ? `/teacher?TeacherID=${selectedTeacherId}` : null,
    fetcher,
    {
      revalidateOnFocus: false,
    },
  );

  const classData = useMemo(() => classDataResponse ?? [], [classDataResponse]);
  const timeSlotData = useMemo(
    () => createTimeSlotTableData(timeslotResponse, classData),
    [timeslotResponse, classData],
  );

  const showLoadingOverlay =
    isTimeslotLoading ||
    isTimeslotValidating ||
    (selectedTeacherId
      ? isClassLoading ||
        isClassValidating ||
        isTeacherLoading ||
        isTeacherValidating
      : false);

  const errors: string[] = [];
  if (timeslotError) {
    errors.push("ไม่สามารถโหลดข้อมูลคาบเรียนได้");
  }
  if (classError && selectedTeacherId) {
    errors.push("ไม่สามารถโหลดตารางสอนของครูที่เลือกได้");
  }
  if (teacherError && selectedTeacherId) {
    errors.push("ไม่สามารถโหลดข้อมูลครูที่เลือกได้");
  }

  const ref = useRef<HTMLDivElement>(null);
  const [isPDFExport, setIsPDFExport] = useState(false);

  const teacherName = formatTeacherName(teacherResponse);

  const generatePDF = useReactToPrint({
    content: () => ref.current,
    copyStyles: true,
    documentTitle: `ตารางสอน${teacherName ? teacherName : ""} ${semester}-${academicYear}`,
  });

  const handleExportPDF = () => {
    setIsPDFExport(true);
    setTimeout(() => {
      generatePDF();
      setIsPDFExport(false);
    }, 1);
  };

  const handleSelectTeacher = (teacherId: number | null) => {
    setSelectedTeacherId(teacherId);
  };

  const disableExport =
    isClassLoading ||
    isClassValidating ||
    isTeacherLoading ||
    isTeacherValidating ||
    !selectedTeacherId ||
    !!classError ||
    !!timeslotError ||
    !!teacherError;

  return (
    <div className="flex flex-col gap-3">
      {showLoadingOverlay ? (
        <Loading />
      ) : (
        <>
          <SelectTeacher
            setTeacherID={handleSelectTeacher}
            currentTeacher={teacherResponse}
          />
          {errors.map((message) => (
            <ErrorState key={message} message={message} />
          ))}
          {selectedTeacherId &&
            teacherResponse &&
            !classError &&
            !timeslotError &&
            !teacherError && (
              <>
                <div className="flex w-full justify-end gap-3">
                  <PrimaryButton
                    handleClick={() =>
                      ExportTeacherTable(
                        timeSlotData,
                        [teacherResponse],
                        classData,
                        semester,
                        academicYear,
                      )
                    }
                    title={"นำออกเป็น Excel"}
<<<<<<< HEAD
                    color={"success"}
=======
                    color={"primary"}
>>>>>>> 56631c28
                    Icon={undefined}
                    reverseIcon={false}
                    isDisabled={disableExport}
                  />
                  <PrimaryButton
                    handleClick={handleExportPDF}
                    title={"นำออกเป็น PDF"}
<<<<<<< HEAD
                    color={"success"}
=======
                    color={"primary"}
>>>>>>> 56631c28
                    Icon={undefined}
                    reverseIcon={false}
                    isDisabled={disableExport}
                  />
                </div>
                <TimeSlot timeSlotData={timeSlotData} />
                <div
                  ref={ref}
                  className="printFont mt-5 flex flex-col items-center justify-center p-10"
                  style={{ display: isPDFExport ? "flex" : "none" }}
                >
                  <div className="mb-8 flex gap-10">
                    <p>ตารางสอน {teacherName}</p>
                    <p>ภาคเรียนที่ {`${semester}/${academicYear}`}</p>
                  </div>
                  <TimeSlot timeSlotData={timeSlotData} />
                  <div className="mt-8 flex gap-2">
                    <p>ลงชื่อ..............................รองผอ.วิชาการ</p>
                    <p>ลงชื่อ..............................ผู้อำนวยการ</p>
                  </div>
                </div>
              </>
            )}
        </>
      )}
    </div>
  );
}

export default TeacherTablePage;<|MERGE_RESOLUTION|>--- conflicted
+++ resolved
@@ -170,11 +170,7 @@
                       )
                     }
                     title={"นำออกเป็น Excel"}
-<<<<<<< HEAD
                     color={"success"}
-=======
-                    color={"primary"}
->>>>>>> 56631c28
                     Icon={undefined}
                     reverseIcon={false}
                     isDisabled={disableExport}
@@ -182,11 +178,7 @@
                   <PrimaryButton
                     handleClick={handleExportPDF}
                     title={"นำออกเป็น PDF"}
-<<<<<<< HEAD
                     color={"success"}
-=======
-                    color={"primary"}
->>>>>>> 56631c28
                     Icon={undefined}
                     reverseIcon={false}
                     isDisabled={disableExport}
