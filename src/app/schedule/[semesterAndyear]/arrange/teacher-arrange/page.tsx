--- conflicted
+++ resolved
@@ -40,13 +40,8 @@
   const searchTeacherID = useSearchParams().get("TeacherID");
   const searchGradeID = useSearchParams().get("GradeID");
   const [yearSelected, setYearSelected] = useState(null); //เก็บค่าของระดับชั้นที่ต้องสอนในวิชานั้นๆเพื่อใช้เช็คกับคาบพักเที่ยง
-<<<<<<< HEAD
   const [storeSelectedSubject, setStoreSelectedSubject] = useState<SubjectData>({}); //เก็บวิชาที่เรากดเลือก
   const [changeTimeSlotSubject, setChangeTimeSlotSubject] = useState<SubjectData>({}); //สำหรับเก็บวิชาที่ต้องการเปลี่ยนในการเลือกวิชาครั้งแรก
-=======
-  const [storeSelectedSubject, setStoreSelectedSubject] = useState<any>({}); //เก็บวิชาที่เรากดเลือก
-  const [changeTimeSlotSubject, setChangeTimeSlotSubject] = useState<any>({}); //สำหรับเก็บวิชาที่ต้องการเปลี่ยนในการเลือกวิชาครั้งแรก
->>>>>>> 56631c28
   const [subjectPayload, setSubjectPayload] = useState({
     timeslotID: "",
     selectedSubject: {},
@@ -130,11 +125,7 @@
     Prefix: "",
     TeacherID: null,
     Email: "",
-<<<<<<< HEAD
-    Role: "",
-=======
     Role: "teacher",
->>>>>>> 56631c28
   });
   const [timeSlotData, setTimeSlotData] = useState({
     AllData: [], //ใช้กับตารางด้านล่าง
@@ -305,11 +296,7 @@
       setIsSaving(false);
     }
   }
-<<<<<<< HEAD
   const addSubjectToSlot = (subject: SubjectData, timeSlotID: string) => {
-=======
-  const addSubjectToSlot = (subject: any, timeSlotID: string) => {
->>>>>>> 56631c28
     let data = timeSlotData.AllData; //นำข้อมูลตารางมา
     let mapTimeSlot = {
       ...timeSlotData,
@@ -326,21 +313,13 @@
     setStoreSelectedSubject({}), setYearSelected(null); //หลังจากเพิ่มวิชาแล้วก็ต้องรีการ select วิชา
     setIsActiveModal(false);
   };
-<<<<<<< HEAD
   const cancelAddRoom = (subject: SubjectData, timeSlotID: string) => {
-=======
-  const cancelAddRoom = (subject: any, timeSlotID: string) => {
->>>>>>> 56631c28
     //ถ้ามีการกดยกเลิกหรือปิด modal
     removeSubjectFromSlot(subject, timeSlotID); //ลบวิชาออกจาก timeslot ที่ได้ไป hold ไว้ตอนแรก
     setStoreSelectedSubject({}), setYearSelected(null);
     setIsActiveModal(false);
   };
-<<<<<<< HEAD
   const removeSubjectFromSlot = (subject: SubjectData, timeSlotID: string) => {
-=======
-  const removeSubjectFromSlot = (subject: any, timeSlotID: string) => {
->>>>>>> 56631c28
     //ถ้ามีการกดลบวิชาออกจาก timeslot
     let data = timeSlotData.AllData; //ดึงข้อมูล timeslot มา
     returnSubject(subject); // คืนวิชาลงกล่องพักวิชา
@@ -351,11 +330,7 @@
       ),
     }));
   };
-<<<<<<< HEAD
   const returnSubject = (subject: SubjectData) => {
-=======
-  const returnSubject = (subject: any) => {
->>>>>>> 56631c28
     delete subject.RoomName; //ลบ property RoomName ออกจาก object ก่อนคืน
     delete subject.room;
     delete subject.ClassID; //ลบ property ClassID ออกจาก object ก่อนคืน
@@ -479,11 +454,7 @@
       }
     }, 500);
   };
-<<<<<<< HEAD
   const clickOrDragToSelectSubject = (subject: SubjectData) => {
-=======
-  const clickOrDragToSelectSubject = (subject: any) => {
->>>>>>> 56631c28
     clearScheduledData();
     let checkDulpicateSubject = subject === storeSelectedSubject ? {} : subject; //ถ้าวิชาที่ส่งผ่าน params เข้ามาเป็นตัวเดิมจะให้มัน unselected วิชา
     if (
@@ -531,11 +502,7 @@
   const [showLockDataMsgByTimeslotID, setShowLockDataMsgByTimeslotID] =
     useState<string>(""); //
   const clickOrDragToChangeTimeSlot = (
-<<<<<<< HEAD
     subject: SubjectData,
-=======
-    subject: any,
->>>>>>> 56631c28
     timeslotID: string,
     isClickToChange: boolean,
   ) => {
@@ -643,11 +610,7 @@
   };
   const timeSlotCssClassName = (
     breakTimeState: string,
-<<<<<<< HEAD
     subjectInSlot: SubjectData,
-=======
-    subjectInSlot: any,
->>>>>>> 56631c28
   ) => {
     let isSubjectInSlot = Object.keys(subjectInSlot).length !== 0; //ถ้ามีวิชาในตาราง
     //เช็คคาบพักเมื่อไมีมีการกดเลือกวิชา (ตอนยังไม่มี action ไรเกิดขึ้น)
