--- conflicted
+++ resolved
@@ -35,10 +35,6 @@
     //เช็คการเปลี่ยนแปลงที่นี่ พร้อมรับ event
     event.target.checked //เช็คว่าเรากดติ๊กหรือยัง
       ? //ถ้ากดติ๊กแล้ว จะเซ็ทข้อมูล GradeID ของ data ทั้งหมดลงไปใน checkList
-<<<<<<< HEAD
-=======
-        //เช่น จำนวน data มี 5 ชุด จะได้เป็น => ["101", "102", "103", "104", "105"]
->>>>>>> 56631c28
         setCheckedList(() => gradeLevelData.map((item) => item.GradeID))
       : //ถ้าติ๊กออก จะล้างค่าทั้งหมดโดยการแปะ empty array ทับลงไป
         setCheckedList(() => []);
