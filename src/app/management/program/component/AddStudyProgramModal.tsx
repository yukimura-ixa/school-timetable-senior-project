--- conflicted
+++ resolved
@@ -16,11 +16,7 @@
 function AddStudyProgramModal({ closeModal, mutate }: Props) {
   const [newProgramData, setNewProgramData] = useState<{
     ProgramName: string;
-<<<<<<< HEAD
-    Semester: semester | "";
-=======
     Semester: semester | string;
->>>>>>> 56631c28
     gradelevel: any[];
     subject: any[];
   }>({
