import { MenuItem, Select } from "@mui/material";
import { semester } from "@prisma/client";
import { BsInfo } from "react-icons/bs";

type Props = {
  required: boolean;
<<<<<<< HEAD
  semester: semester | "";
=======
  semester: semester | string;
>>>>>>> 56631c28
  year?: number;
  handleSemesterChange: any;
  handleYearChange?: any;
};

const YearSemester = (props: Props) => {
  return (
    <div className="flex justify-between items-center align-middle">
      <div className="text-sm flex gap-1 items-center">
        <p>เทอม</p>
        <p className="text-red-500">*</p>
        {props.required ? (
          <div className="ml-3 flex gap-2 px-2 py-1 w-fit items-center bg-red-100 rounded">
            <BsInfo className="bg-red-500 rounded-full fill-white" />
            <p className="text-red-500 text-sm">ต้องการ</p>
          </div>
        ) : null}
      </div>
      <div className="flex gap-2">
        <Select
          className="
          min-w-[100px]
      border
      rounded
      bg-white
      px-[15px]
      cursor-pointer
      hover:bg-slate-100
      duration-300"
          value={props.semester ? props.semester : ""}
          onChange={(e: any) => props.handleSemesterChange(e.target.value)}
          variant="standard"
        >
          <MenuItem value={semester["SEMESTER_1"]}>เทอม 1</MenuItem>
          <MenuItem value={semester["SEMESTER_2"]}>เทอม 2</MenuItem>
        </Select>
        {/* <TextField
          placeHolder="2560"
          value={props.year.toString()}
          handleChange={(e: any) => {
            if (e.target.value.length <= 4 && !isNaN(e.target.value)) {
              props.handleYearChange(e.target.value);
            }
          }}
          disabled={false}
        /> */}
      </div>
    </div>
  );
};

export default YearSemester;<|MERGE_RESOLUTION|>--- conflicted
+++ resolved
@@ -4,11 +4,7 @@
 
 type Props = {
   required: boolean;
-<<<<<<< HEAD
-  semester: semester | "";
-=======
   semester: semester | string;
->>>>>>> 56631c28
   year?: number;
   handleSemesterChange: any;
   handleYearChange?: any;
