{
  "name": "school-timetable",
  "version": "0.1.0",
  "private": true,
  "scripts": {
    "dev": "next dev",
    "build": "next build",
    "start": "next start",
    "lint": "next lint",
    "test": "jest",
    "test:watch": "jest --watchAll"
  },
  "dependencies": {
<<<<<<< HEAD
    "@prisma/client": "^5.7.0",
=======
    "@emotion/react": "^11.11.1",
    "@emotion/styled": "^11.11.0",
    "@mui/icons-material": "^5.14.19",
    "@mui/material": "^5.14.19",
>>>>>>> 20cd93c6
    "axios": "^1.5.1",
    "next": "^14.0.3",
    "react": "^18.2.0",
    "react-dom": "^18.2.0",
    "react-icons": "^4.11.0",
    "swr": "^2.2.4"
  },
  "devDependencies": {
    "@testing-library/jest-dom": "^5.16.5",
    "@testing-library/react": "^14.0.0",
    "@testing-library/user-event": "^14.5.1",
    "@types/node": "^20.8.6",
    "@types/react": "^18.2.42",
    "@types/react-dom": "^18.2.17",
    "autoprefixer": "latest",
    "eslint": "latest",
    "eslint-config-next": "^14.0.3",
    "eslint-plugin-jest-dom": "^5.1.0",
    "eslint-plugin-testing-library": "^6.0.2",
    "jest": "^29.7.0",
    "jest-environment-jsdom": "^29.7.0",
    "mysql2": "^3.6.2",
    "postcss": "latest",
    "prettier": "^3.0.3",
    "prisma": "^5.7.0",
    "tailwindcss": "latest",
    "ts-jest": "^29.1.1",
    "typescript": "latest"
  }
}<|MERGE_RESOLUTION|>--- conflicted
+++ resolved
@@ -11,14 +11,11 @@
     "test:watch": "jest --watchAll"
   },
   "dependencies": {
-<<<<<<< HEAD
-    "@prisma/client": "^5.7.0",
-=======
     "@emotion/react": "^11.11.1",
     "@emotion/styled": "^11.11.0",
     "@mui/icons-material": "^5.14.19",
     "@mui/material": "^5.14.19",
->>>>>>> 20cd93c6
+    "@prisma/client": "^5.7.0",
     "axios": "^1.5.1",
     "next": "^14.0.3",
     "react": "^18.2.0",
