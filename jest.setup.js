--- conflicted
+++ resolved
@@ -1,19 +1,6 @@
 import '@testing-library/jest-dom'
 import React from 'react'
 
-<<<<<<< HEAD
-// Polyfill fetch for Jest/Node environment (required by Prisma Accelerate)
-if (typeof global.fetch === 'undefined') {
-  global.fetch = jest.fn(() =>
-    Promise.resolve({
-      ok: true,
-      json: async () => ({}),
-      text: async () => '',
-    })
-  );
-}
-
-=======
 // Polyfill Web APIs for Node.js environment
 // Required by Prisma Client and Accelerate extension in Jest tests
 // Reference: Node.js built-in Web APIs (Node 18+)
@@ -83,7 +70,6 @@
 
 global.localStorage = new LocalStorageMock();
 
->>>>>>> 2034075e
 // Mock Auth.js to prevent ESM import errors
 jest.mock('@/lib/auth', () => ({
   auth: jest.fn().mockResolvedValue({
